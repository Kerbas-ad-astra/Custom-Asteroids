﻿/** Code for generating asteroid orbits
 * @file Population.cs
 * @author %Starstrider42
 * @date Created April 9, 2014
 *
 * @todo Refactor this file
 */

using System;
using System.Linq;
using System.Reflection;
using System.Text.RegularExpressions;
using UnityEngine;

namespace Starstrider42 {

	namespace CustomAsteroids {
		/** Represents a set of asteroids with similar orbits
		 * 
		 * @warning Population objects are typically initialized using an external traversal, rather than a 
		 * 		constructor. Therefore, traditional validity guarantees cannot be enforced. Instead, the 
		 * 		Population class makes heavier than usual use of defensive programming.
		 * 
		 * @note To avoid breaking the persistence code, Population may not have subclasses
		 */
		internal sealed class Population
		{
			/** Creates a dummy population
			 * 
			 * @post The object is initialized to a state in which it will not be expected to generate orbits. 
			 * 		Any orbits that *are* generated will be located inside the Sun, causing the game to immediately 
			 * 		delete the object with the orbit.
			 * 
			 * @exceptsafe Does not throw exceptions.
			 * 
			 * @note Required by interface of ConfigNode.LoadObjectFromConfig()
			 */
			internal Population() {
				this.name         = "INVALID";
				this.centralBody  = "Sun";
				this.spawnRate    = 0.0;			// Safeguard: don't make asteroids until the values are set

				this.orbitSize    = new  SizeRange(ValueRange.Distribution.LogUniform, SizeRange.SizeType.SemimajorAxis);
				this.eccentricity = new ValueRange(ValueRange.Distribution.Rayleigh, min: 0.0, max: 1.0);
				this.inclination  = new ValueRange(ValueRange.Distribution.Rayleigh);
				this.periapsis    = new ValueRange(ValueRange.Distribution.Uniform, min: 0.0, max: 360.0);
				this.ascNode      = new ValueRange(ValueRange.Distribution.Uniform, min: 0.0, max: 360.0);
				this.orbitPhase   = new PhaseRange(ValueRange.Distribution.Uniform, min: 0.0, max: 360.0, 
					type: PhaseRange.PhaseType.MeanAnomaly, epoch: PhaseRange.EpochType.GameStart);
			}

			/** Generates a random orbit consistent with the population properties
			 * 
			 * @return The orbit of a randomly selected member of the population
			 * 
			 * @exception System.InvalidOperationException Thrown if population's parameter values cannot produce 
			 * 		valid orbits.
			 * 
			 * @exceptsafe The program is in a consistent state in the event of an exception
			 * 
			 * @todo Break up this function
			 */
			internal Orbit drawOrbit() {
				// Would like to only calculate this once, but I don't know for sure that this object will 
				//		be initialized after FlightGlobals
				try {
					CelestialBody orbitee  = getPlanetByName(this.centralBody);

					Debug.Log("CustomAsteroids: drawing orbit from " + name);

					// Properties with only one reasonable parametrization
					double e = eccentricity.draw();
					if (e < 0.0) {
						throw new InvalidOperationException("CustomAsteroids: cannot have negative eccentricity (generated " 
							+ e + ")");
					}
					// Sign of inclination is redundant with 180-degree shift in longitude of ascending node
					// So it's ok to just have positive inclinations
					double i = inclination.draw();

					double aPe = periapsis.draw();		// argument of periapsis
					double lAn = ascNode.draw();		// longitude of ascending node

					// Semimajor axis
					double a;
					double size = orbitSize.draw();
					switch (orbitSize.getParam()) {
					case SizeRange.SizeType.SemimajorAxis:
						a = size;
						break;
					case SizeRange.SizeType.Periapsis:
						a = size / (1.0 - e);
						break;
					case SizeRange.SizeType.Apoapsis:
						if (e > 1.0) {
							throw new InvalidOperationException("CustomAsteroids: cannot constrain apoapsis on unbound orbits (eccentricity " 
							+ e + ")");
						}
						a = size / (1.0 + e);
						break;
					default:
						throw new InvalidOperationException("CustomAsteroids: cannot describe orbit size using type " 
							+ orbitSize.getParam());
					}

					// Mean anomaly at given epoch
					double mEp, epoch;
					double phase = orbitPhase.draw();
					switch (orbitPhase.getParam()) {
					case PhaseRange.PhaseType.MeanAnomaly:
						// Mean anomaly is the ONLY orbital angle that needs to be given in radians
						mEp = Math.PI/180.0 * phase;
						break;
					case PhaseRange.PhaseType.MeanLongitude:
						mEp = Math.PI/180.0 * longToAnomaly(phase, i, aPe, lAn);
						break;
					default:
						throw new InvalidOperationException("CustomAsteroids: cannot describe orbit position using type " 
							+ orbitSize.getParam());
					}
					switch (orbitPhase.getEpoch()) {
					case PhaseRange.EpochType.GameStart:
						epoch = getStartUt();
						break;
					case PhaseRange.EpochType.Now:
						epoch = Planetarium.GetUniversalTime();
						break;
					default:
						throw new InvalidOperationException("CustomAsteroids: cannot describe orbit position using type " 
							+ orbitSize.getParam());
					}

					// Fix accidentally hyperbolic orbits
					if (a * (1.0-e) < 0.0) {
						a = -a;
					}

					Debug.Log("CustomAsteroids: new orbit at " + a + " m, e = " + e + ", i = " + i 
						+ ", aPe = " + aPe + ", lAn = " + lAn + ", mEp = " + mEp + " at epoch " + epoch);

					// Does Orbit(...) throw exceptions?
					Orbit newOrbit = new Orbit(i, e, a, lAn, aPe, mEp, epoch, orbitee);
					newOrbit.UpdateFromUT(Planetarium.GetUniversalTime());

					return newOrbit;
				} catch (ArgumentException e) {
					throw new InvalidOperationException("CustomAsteroids: could not create orbit", e);
				}
			}

			/** Returns the rate at which asteroids are discovered in the population
			 * 
			 * @return The rate relative to the rates of all other populations.
			 * 
			 * @exceptsafe Does not throw exceptions.
			 */
			internal double getSpawnRate() {
				return spawnRate;
			}

			/** Returns a string that represents the current object.
			 *
			 * @return A simple string identifying the object
			 * 
			 * @see [Object.ToString()](http://msdn.microsoft.com/en-us/library/system.object.tostring%28v=vs.90%29.aspx)
			 */
			public override string ToString() {
				return getName();
			}

			/** Returns the name of the population
			 * 
			 * @return A human-readable string identifying the population. May not be unique.
			 * 
			 * @exceptsafe Does not throw exceptions.
			 */
			public string getName() {
				return name;
			}

			/** Converts an anomaly to an orbital longitude
			 * 
			 * @param[in] anom The angle between the periapsis point and a position in the planet's orbital 
			 * 		plane. May be mean, eccentric, or true anomaly.
			 * @param[in] i The inclination of the planet's orbital plane
			 * @param[in] aPe The argument of periapsis of the planet's orbit
			 * @param[in] lAn The longitude of ascending node of this planet's orbital plane
			 * 
			 * @return The angle between the reference direction (coordinate x-axis) and the projection 
			 * 		of a position onto the x-y plane. Will be mean, eccentric, or true longitude, corresponding 
			 * 		to the type of longitude provided.
			 * 
			 * @exceptsafe Does not throw exceptions
			 */
			private static double anomalyToLong(double anom, double i, double aPe, double lAn) {
				// Why doesn't KSP.Orbit have a function for this?
				// Cos[l-Ω] ==        Cos[θ+ω]/Sqrt[Cos[θ+ω]^2 + Cos[i]^2 Sin[θ+ω]^2]
				// Sin[l-Ω] == Cos[i] Sin[θ+ω]/Sqrt[Cos[θ+ω]^2 + Cos[i]^2 Sin[θ+ω]^2]
				double   iRad =    i * Math.PI/180.0;
				double aPeRad =  aPe * Math.PI/180.0;
				double lAnRad =  lAn * Math.PI/180.0;
				double  anRad = anom * Math.PI/180.0;

				double sincos  = Math.Cos(iRad) * Math.Sin(anRad + aPe);
				double cosOnly = Math.Cos(anRad + aPe);
				double cos     =                  Math.Cos(anRad + aPe)/Math.Sqrt(cosOnly*cosOnly + sincos*sincos);
				double sin     = Math.Cos(iRad) * Math.Sin(anRad + aPe)/Math.Sqrt(cosOnly*cosOnly + sincos*sincos);
				return 180.0/Math.PI * (Math.Atan2(sin, cos) + lAnRad);
			}

			/** Converts an orbital longitude to an anomaly
			 * 
			 * @param[in] longitude The angle between the reference direction (coordinate x-axis) and the projection 
			 * 		of a position onto the x-y plane, in degrees. May be mean, eccentric, or true longitude.
			 * @param[in] i The inclination of the planet's orbital plane
			 * @param[in] aPe The argument of periapsis of the planet's orbit
			 * @param[in] lAn The longitude of ascending node of this planet's orbital plane
			 * 
			 * @return The angle between the periapsis point and a position in the planet's orbital plane, in degrees. 
			 * 		Will be mean, eccentric, or true anomaly, corresponding to the type of longitude provided.
			 * 
			 * @exceptsafe Does not throw exceptions
			 */
			private static double longToAnomaly(double longitude, double i, double aPe, double lAn) {
				// Why doesn't KSP.Orbit have a function for this?
				// Cos[θ+ω] == Cos[i] Cos[l-Ω]/Sqrt[1 - Sin[i]^2 Cos[l-Ω]^2]
				// Sin[θ+ω] ==        Sin[l-Ω]/Sqrt[1 - Sin[i]^2 Cos[l-Ω]^2]
				double   iRad =         i * Math.PI/180.0;
				double aPeRad =       aPe * Math.PI/180.0;
				double lAnRad =       lAn * Math.PI/180.0;
				double   lRad = longitude * Math.PI/180.0;

				double sincos = Math.Sin(iRad) * Math.Cos(lRad - lAnRad);
				double cos    = Math.Cos(iRad) * Math.Cos(lRad - lAnRad)/Math.Sqrt(1 - sincos*sincos);
				double sin    =                  Math.Sin(lRad - lAnRad)/Math.Sqrt(1 - sincos*sincos);
				return 180.0/Math.PI * (Math.Atan2(sin, cos) - aPeRad);
			}

			/** Searches for a celestial body
			 * 
			 * @param[in] name The exact, case-sensitive name of the celestial body to recover
			 * 
			 * @return The celestial body named @p name
			 * 
			 * @pre All loaded celestial bodies have unique names
			 * 
			 * @exception ArgumentException Thrown if no planet named @p name exists
			 * 
			 * @exceptsafe This method is atomic
			 */
			private static CelestialBody getPlanetByName(string name) {
				// Would like to only calculate this once, but I don't know for sure that this object will 
				//		be initialized after FlightGlobals
				CelestialBody theBody = FlightGlobals.Bodies.Find(body => body.name == name);
				if (theBody == null) {
					throw new ArgumentException("CustomAsteroids: could not find celestial body named " + name, 
						"name");
				}
				return theBody;
			}

			/** Returns the time at the start of the game
			 * 
			 * @return If playing stock KSP, returns 0 UT. If playing Real Solar System, returns 
			 * 		`RealSolarSystem.cfg/REALSOLARSYSTEM.Epoch`
			 * 
			 * @exceptsafe Does not throw exceptions
			 */
			private static double getStartUt() {
				double epoch = 0.0;

				// Even if the RSS config file exists, ignore it if the mod itself is inactive
				if (AssemblyLoader.loadedAssemblies.Any (assemb => assemb.assembly.GetName().Name == "RealSolarSystem")) {
					UrlDir.UrlConfig[] configList = GameDatabase.Instance.GetConfigs("REALSOLARSYSTEM");
					if (configList.Length >= 1) {
						string epochSearch = configList[0].config.GetValue("Epoch");
						if (!Double.TryParse(epochSearch, out epoch)) {
							epoch = 0.0;
						}
					}
				}

				return epoch;
			}

			////////////////////////////////////////////////////////
			// Population properties

			/** The name of asteroids belonging to this population */
			[Persistent] private string name;
			/** The name of the celestial object orbited by the asteroids */
			[Persistent] private string centralBody;
			/** The rate, in asteroids per day, at which asteroids are discovered */
			[Persistent] private double spawnRate;
			/** The size (range) of orbits in this population */
			[Persistent] private  SizeRange orbitSize;
			/** The eccentricity (range) of orbits in this population */
			[Persistent] private ValueRange eccentricity;
			/** The inclination (range) of orbits in this population */
			[Persistent] private ValueRange inclination;
			/** The argument/longitude of periapsis (range) of orbits in this population */
			[Persistent] private ValueRange periapsis;
			/** The longitude of ascending node (range) of orbits in this population */
			[Persistent] private ValueRange ascNode;
			/** The range of positions along the orbit for asteroids in this population */
			[Persistent] private PhaseRange orbitPhase;


			/** Represents the set of values an orbital element may assume
			 * 
			 * The same consistency caveats as for Population apply here.
			 */
<<<<<<< HEAD
			private class ValueRange : IPersistenceLoad {
				/** Allows situation-specific defaults to be assigned before the ConfigNode overwrites them
=======
			private class ValueRange {
				/** Assigns situation-specific default values to the ValueRange
>>>>>>> bd6ea394
				 * 
				 * @param[in] dist The distribution from which the value will be drawn
				 * @param[in] min,max The minimum and maximum values allowed for distributions. May be unused.
				 * @param[in] avg The mean value returned. May be unused.
<<<<<<< HEAD
				 * @param[in] stdDev The standard deviation of values returned. May be unused.
=======
				 * @param[in] stddev The standard deviation of values returned. May be unused.
				 *
				 * @post The given values will be used by draw() unless they are specifically overridden by a ConfigNode.
>>>>>>> bd6ea394
				 * 
				 * @exceptsafe Does not throw exceptions
				 */
				internal ValueRange(Distribution dist, double min = 0.0, double max = 1.0, 
					double avg = 0.0, double stdDev = 0.0) {
					this.dist      = dist;
					this.rawMin    = min.ToString();
					this.min       = min;
					this.rawMax    = max.ToString();
					this.max       = max;
					this.rawAvg    = avg.ToString();
					this.avg       = avg;
					this.rawStdDev = stdDev.ToString();
					this.stdDev    = stdDev;
				}

				/** Generates a random number consistent with the distribution
				 *
				 * @return The desired random variate. The distribution depends on this object's internal data.
				 * 
				 * @exception System.InvalidOperationException Thrown if the parameters are inappropriate 
				 * 		for the distribution, or if the distribution is invalid.
				 * 
				 * @exceptsafe This method is atomic
				 */
				internal double draw() {
					switch (dist) {
					case Distribution.Uniform: 
						return RandomDist.drawUniform(min, max);
					case Distribution.LogUniform: 
						return RandomDist.drawLogUniform(min, max);
					case Distribution.Rayleigh: 
						return RandomDist.drawRayleigh(avg);
					default: 
						throw new InvalidOperationException("Invalid distribution specified, code " + dist);
					}
				}

				/** Callback used by ConfigNode.LoadObjectFromConfig()
				 */
				void IPersistenceLoad.PersistenceLoad() {
					parseAll();
				}

				/** Ensures that any abstract entries in the config file are properly interpreted
				 * 
				 * @pre @p this.rawMin, @p this.rawMax, @p this.rawAvg, and @p this.rawStdDev contain a 
				 * 	representation of the desired object value
				 * 
				 * @warning Class invariant should not be assumed to hold true prior to calling PersistenceLoad()
				 * 
				 * @exception TypeInitializationException Thrown if the ConfigNode could not be interpreted 
				 * 		as a set of floating-point values
				 * 
				 * @exceptsafe The program is in a consistent state in the event of an exception
				 */
				protected virtual void parseAll() {
					try {
						min    = parseOrbitalElement(rawMin   );
						max    = parseOrbitalElement(rawMax   );
						avg    = parseOrbitalElement(rawAvg   );
						stdDev = parseOrbitalElement(rawStdDev);
					} catch (ArgumentException e) {
						// Enforce basic exception guarantee, albeit clumsily
						// Double.ToString() does not throw
						rawMin    = min.ToString();
						rawMax    = max.ToString();
						rawAvg    = avg.ToString();
						rawStdDev = stdDev.ToString();
						throw new TypeInitializationException("Starstrider42.CustomAsteroids.Population.ValueRange", e);
					}
				}

				/** Converts an arbitrary string representation of an orbital element to a specific value
				 * 
				 * @param[in] rawValue A string representing the value.
				 * 
				 * @return The value represented by @p rawValue.
				 * 
				 * @pre rawValue has one of the following formats:
				 * 		- a string representation of a floating-point number
				 * 		- a string of the format "Ratio(<Planet>.<stat>, <value>)", where <Planet> is the 
				 * 			name of a loaded celestial body, <stat> is one of (sma, per, apo, ecc, inc, ape, lpe, lan, mna0, mnl0), 
				 * 			and <value> is a string representation of a floating-point number
				 * 		- a string of the format "Offset(<Planet>.<stat>, <value>)", where <Planet>, <stat>, 
				 * 			and <value> are as above.
				 * 
				 * @exception ArgumentException Thrown if @p rawValue could not be interpreted as a floating-point value
				 * 
				 * @exceptsafe This method is atomic.
				 */
				protected static double parseOrbitalElement(string rawValue) {
					double retVal;

					// Try a Ratio declaration
					if (ratioDecl.Match(rawValue).Groups[0].Success) {
						GroupCollection parsed = ratioDecl.Match(rawValue).Groups;
						double ratio;
						if (!Double.TryParse(parsed["ratio"].ToString(), out ratio)) {
							throw new ArgumentException ("Cannot parse '" + parsed["ratio"] + "' as a floating point number");
						}
						retVal = getPlanetProperty(parsed["planet"].ToString(), parsed["prop"].ToString()) * ratio;
					
					// Try an Offset declaration
					} else if (sumDecl.Match(rawValue).Groups[0].Success) {
						GroupCollection parsed = sumDecl.Match(rawValue).Groups;
						double delta;
						if (!Double.TryParse(parsed["incr"].ToString(), out delta)) {
							throw new ArgumentException ("Cannot parse '" + parsed["incr"] + "' as a floating point number");
						}
						retVal = getPlanetProperty(parsed["planet"].ToString(), parsed["prop"].ToString()) + delta;
					
					// Finally, try a floating-point literal
					} else if (!Double.TryParse(rawValue, out retVal)) {
						throw new ArgumentException ("Cannot parse '" + rawValue + "' as a floating point number", "rawValue");
					}
					return retVal;
				}

				/** Returns the desired property of a known celestial body
				 * 
				 * @param[in] planet The exact, case-sensitive name of the celestial body
				 * @param[in] property The short name of the property to recover. Must be one 
				 * 		of ("sma", "per", "apo", "ecc", "inc", "ape", "lan", "mna0", or "mnl0").
				 * 
				 * @return The value of @p property appropriate for @p planet. Distances are given 
				 * 		in meters, angles are given in degrees.
				 * 
				 * @pre All loaded celestial bodies have unique names
				 * 
				 * @exception ArgumentException Thrown if no planet named @p name exists, or if 
				 * 		@p property does not have one of the allowed values
				 * 
				 * @exceptsafe This method is atomic
				 */
				protected static double getPlanetProperty(string planet, string property) {
					Orbit orbit = Population.getPlanetByName(planet).GetOrbit();

					switch (property.ToLower()) {
					case "sma": 
						return orbit.semiMajorAxis;
					case "per": 
						return orbit.PeR;
					case "apo": 
						return orbit.ApR;
					case "ecc": 
						return orbit.eccentricity;
					case "inc": 
						return orbit.inclination;
					case "ape": 
						return orbit.argumentOfPeriapsis;
					case "lpe": 
						// Ignore inclination: http://en.wikipedia.org/wiki/Longitude_of_periapsis
						return orbit.LAN + orbit.argumentOfPeriapsis;
					case "lan": 
						return orbit.LAN;
					case "mna0":
						return orbit.meanAnomalyAtEpoch * 180.0/Math.PI;
					case "mnl0":
						return Population.anomalyToLong(orbit.meanAnomalyAtEpoch * 180.0/Math.PI, 
							orbit.inclination, orbit.argumentOfPeriapsis, orbit.LAN);
					default:
						throw new ArgumentException("CustomAsteroids: celestial bodies do not have a " + property + " value", 
							"property");
					}
				}

				/** Defines the type of probability distribution from which the value is drawn
				 */
				internal enum Distribution {Uniform, LogUniform, Rayleigh};

<<<<<<< HEAD
				// Unfortunately, planet name can have pretty much any character
				private static Regex ratioDecl = new Regex("Ratio\\(\\s*(?<planet>.+)\\s*\\.\\s*" 
					+ "(?<prop>sma|per|apo|ecc|inc|ape|lpe|lan|(mna|mnl)0)\\s*," 
					+ "\\s*(?<ratio>[-+.e\\d]+)\\s*\\)", 
					RegexOptions.IgnoreCase | RegexOptions.ExplicitCapture);
				private static Regex sumDecl = new Regex("Offset\\(\\s*(?<planet>.+)\\s*\\.\\s*" 
					+ "(?<prop>sma|per|apo|ecc|inc|ape|lpe|lan|(mna|mnl)0)\\s*," 
					+ "\\s*(?<incr>[-+.e\\d]+)\\s*\\)", 
					RegexOptions.IgnoreCase | RegexOptions.ExplicitCapture);

				// For some reason, ConfigNode can't load a SizeRange unless SizeRange has access to these 
				//	members -- even though ConfigNodes seem to completely ignore permissions in all other cases
				[Persistent] protected Distribution dist;

				/** @class ValueRange
				 * @invariant @p min is numerically equivalent to @p rawMin
				 * @invariant @p max is numerically equivalent to @p rawMax
				 * @invariant @p avg is numerically equivalent to @p rawAvg
				 * @invariant @p stdDev is numerically equivalent to @p rawStdDev
				 * 
				 * @todo Find a way to make values private!
				 */
				[Persistent(name="min")] protected string rawMin;
				protected double min;

				[Persistent(name="max")] protected string rawMax;
				protected double max;

				[Persistent(name="avg")] protected string rawAvg;
				protected double avg;

				[Persistent(name="stddev")] protected string rawStdDev;
				protected double stdDev;
			}

			/** 
			 * @todo I don't think that SizeRange is a subtype of ValueRange in the Liskov sense... check!
=======
				// For some reason, ConfigNode can't load a SizeRange unless SizeRange has access to these members -- even though ConfigNodes seem to completely ignore permissions in all other cases
				/** The probability distribution from which the value is drawn */
				[Persistent] protected Distribution dist;
				/** The minimum allowed value (not always used) */
				[Persistent] protected double min;
				/** The maximum allowed value (not always used) */
				[Persistent] protected double max;
				/** The average value (not always used) */
				[Persistent] protected double avg;
				/** The standard deviation of the values (not always used) */
				[Persistent] protected double stddev;
			}

			/** Specialization of ValueRange for orbital size parameter.
>>>>>>> bd6ea394
			 */
			private class SizeRange : ValueRange {
				/** Assigns situation-specific default values to the ValueRange
				 * 
				 * @param[in] dist The distribution from which the value will be drawn
				 * @param[in] type The description of orbit size that is used
				 * @param[in] min,max The minimum and maximum values allowed for distributions. May be unused.
				 * @param[in] avg The mean value returned. May be unused.
				 * @param[in] stddev The standard deviation of values returned. May be unused.
				 * 
				 * @post The given values will be used by draw() unless they are specifically overridden by a ConfigNode.
				 * 
				 * @exceptsafe Does not throw exceptions
				 */
				internal SizeRange(Distribution dist, SizeType type = SizeType.SemimajorAxis, 
						double min = 0.0, double max = 1.0, double avg = 0.0, double stddev = 0.0) 
						: base(dist, min, max, avg, stddev) {
					this.type = type;
				}

				/** Returns the parametrization used by this ValueRange
				 * 
				 * @return The orbit size parameter represented by this object.
				 * 
				 * @exceptsafe Does not throw exceptions.
				 */
				internal SizeType getParam() {
					return type;
				}

<<<<<<< HEAD
				/** Ensures that any abstract entries in the config file are properly interpreted
				 * 
				 * @pre @p this.rawMin, @p this.rawMax, @p this.rawAvg, and @p this.rawStdDev contain a 
				 * 	representation of the desired object value
				 * 
				 * @warning Class invariant should not be assumed to hold true prior to calling PersistenceLoad()
				 * 
				 * @exception TypeInitializationException Thrown if the ConfigNode could not be interpreted 
				 * 		as a set of floating-point values
				 * 
				 * @exceptsafe The program is in a consistent state in the event of an exception
				 */
				protected override void parseAll() {
					try {
						min    = parseOrbitSize(     rawMin   );
						max    = parseOrbitSize(     rawMax   );
						avg    = parseOrbitSize(     rawAvg   );
						stdDev = parseOrbitalElement(rawStdDev);
					} catch (ArgumentException e) {
						// Enforce basic exception guarantee, albeit clumsily
						// Double.ToString() does not throw
						rawMin    = min.ToString();
						rawMax    = max.ToString();
						rawAvg    = avg.ToString();
						rawStdDev = stdDev.ToString();
						throw new TypeInitializationException("Starstrider42.CustomAsteroids.Population.ValueRange", e);
					}
				}

				/** Converts an arbitrary string representation of an orbit size to a specific value
				 * 
				 * @param[in] rawValue A string representing the value.
				 * 
				 * @return The value represented by @p rawValue.
				 * 
				 * @pre rawValue has one of the following formats:
				 * 		- a string representation of a floating-point number
				 * 		- a string of the format "Ratio(<Planet>.<stat>, <value>)", where <Planet> is the 
				 * 			name of a loaded celestial body, <stat> is one of (sma, per, apo, ecc, inc, ape, lan), 
				 * 			and <value> is a string representation of a floating-point number
				 * 		- a string of the format "Resonance(<Planet>, <m>:<n>)", where <Planet> is the 
				 * 			name of a loaded celestial body, and <m> and <n> are string representations 
				 * 			of positive integers. In keeping with standard astronomical convention, m > n means 
				 * 			an orbit inside that of <Planet>, while m < n means an exterior orbit
				 * 
				 * @exception ArgumentException Thrown if @p rawValue could not be interpreted as a floating-point value
				 * 
				 * @exceptsafe This method is atomic.
				 */
				protected static double parseOrbitSize(string rawValue) {
				// Try a Ratio declaration
				GroupCollection parsed = mmrDecl.Match(rawValue).Groups;
				if (parsed[0].Success) {
					int m, n;
					if (!Int32.TryParse(parsed["m"].ToString(), out m)) {
						throw new ArgumentException("Cannot parse '" + parsed["m"] + "' as an integer");
					}
					if (!Int32.TryParse(parsed["n"].ToString(), out n)) {
						throw new ArgumentException("Cannot parse '" + parsed["n"] + "' as an integer");
					}
					if (m <= 0 || n <= 0) {
						throw new ArgumentException("Mean-motion resonance must have positive integers (gave " 
							+ m + ":" + n + ")");
					}

					return getPlanetProperty(parsed["planet"].ToString(), "sma") 
						* Math.Pow((double)n/(double)m, 2.0/3.0);

					// Try the remaining options
					} else {
						return parseOrbitalElement(rawValue);
					}
				}

				// Unfortunately, planet name can have pretty much any character
				private static Regex mmrDecl = new Regex(
					"Resonance\\(\\s*(?<planet>.+)\\s*,\\s*(?<m>\\d+)\\s*:\\s*(?<n>\\d+)\\s*\\)", 
					RegexOptions.IgnoreCase);

				/** Defines the parametrization of orbit size that is used
				 */
=======
				/** Defines the parametrization of orbit size that is used */
>>>>>>> bd6ea394
				internal enum SizeType {SemimajorAxis, Periapsis, Apoapsis};

				/** The type of parameter describing the orbit */
				[Persistent] private SizeType type;
			}

<<<<<<< HEAD
			/** 
			 * @todo I don't think that PhaseRange is a subtype of ValueRange in the Liskov sense... check!
=======
			/** Specialization of ValueRange for orbital phase parameter.
>>>>>>> bd6ea394
			 */
			private class PhaseRange : ValueRange {
				/** Assigns situation-specific default values to the ValueRange
				 * 
				 * @param[in] dist The distribution from which the value will be drawn
				 * @param[in] type The description of orbit position that is used
				 * @param[in] epoch The time at which the orbit position should be measured
				 * @param[in] min,max The minimum and maximum values allowed for distributions. May be unused.
				 * @param[in] avg The mean value returned. May be unused.
				 * @param[in] stddev The standard deviation of values returned. May be unused.
				 * 
				 * @post The given values will be used by draw() unless they are specifically overridden by a ConfigNode.
				 * 
				 * @exceptsafe Does not throw exceptions
				 */
				internal PhaseRange(Distribution dist, 
						PhaseType type = PhaseType.MeanAnomaly, EpochType epoch = EpochType.GameStart, 
						double min = 0.0, double max = 1.0, double avg = 0.0, double stddev = 0.0) 
						: base(dist, min, max, avg, stddev) {
					this.type = type;
					this.epoch = epoch;
				}

				/** Returns the parametrization used by this ValueRange
				 * 
				 * @return The orbit position parameter represented by this object.
				 * 
				 * @exceptsafe Does not throw exceptions.
				 */
				internal PhaseType getParam() {
					return type;
				}

				/** Returns the epoch at which the phase is evaluated
				 * 
				 * @return The epoch at which the orbital position is specified
				 * 
				 * @exceptsafe Does not throw exceptions.
				 */
				internal EpochType getEpoch() {
					return epoch;
				}

				/** Defines the parametrization of orbit size that is used */
				internal enum PhaseType {MeanLongitude, MeanAnomaly};
				/** Defines the time at which the phase is measured */
				internal enum EpochType {GameStart, Now};

				/** The type of parameter describing the orbit */
				[Persistent] private PhaseType type;
				/** The time at which the parameter should be calculated */
				[Persistent] private EpochType epoch;
			}
		}
	}
}<|MERGE_RESOLUTION|>--- conflicted
+++ resolved
@@ -310,24 +310,15 @@
 			 * 
 			 * The same consistency caveats as for Population apply here.
 			 */
-<<<<<<< HEAD
 			private class ValueRange : IPersistenceLoad {
-				/** Allows situation-specific defaults to be assigned before the ConfigNode overwrites them
-=======
-			private class ValueRange {
 				/** Assigns situation-specific default values to the ValueRange
->>>>>>> bd6ea394
 				 * 
 				 * @param[in] dist The distribution from which the value will be drawn
 				 * @param[in] min,max The minimum and maximum values allowed for distributions. May be unused.
 				 * @param[in] avg The mean value returned. May be unused.
-<<<<<<< HEAD
 				 * @param[in] stdDev The standard deviation of values returned. May be unused.
-=======
-				 * @param[in] stddev The standard deviation of values returned. May be unused.
 				 *
 				 * @post The given values will be used by draw() unless they are specifically overridden by a ConfigNode.
->>>>>>> bd6ea394
 				 * 
 				 * @exceptsafe Does not throw exceptions
 				 */
@@ -499,7 +490,6 @@
 				 */
 				internal enum Distribution {Uniform, LogUniform, Rayleigh};
 
-<<<<<<< HEAD
 				// Unfortunately, planet name can have pretty much any character
 				private static Regex ratioDecl = new Regex("Ratio\\(\\s*(?<planet>.+)\\s*\\.\\s*" 
 					+ "(?<prop>sma|per|apo|ecc|inc|ape|lpe|lan|(mna|mnl)0)\\s*," 
@@ -512,6 +502,8 @@
 
 				// For some reason, ConfigNode can't load a SizeRange unless SizeRange has access to these 
 				//	members -- even though ConfigNodes seem to completely ignore permissions in all other cases
+
+				/** The probability distribution from which the value is drawn */
 				[Persistent] protected Distribution dist;
 
 				/** @class ValueRange
@@ -522,37 +514,30 @@
 				 * 
 				 * @todo Find a way to make values private!
 				 */
+				/** Abstract string representation of @p min */
 				[Persistent(name="min")] protected string rawMin;
+				/** The minimum allowed value (not always used) */
 				protected double min;
 
+				/** Abstract string representation of @p max */
 				[Persistent(name="max")] protected string rawMax;
+				/** The maximum allowed value (not always used) */
 				protected double max;
 
+				/** Abstract string representation of @p avg */
 				[Persistent(name="avg")] protected string rawAvg;
+				/** The average value (not always used) */
 				protected double avg;
 
+				/** Abstract string representation of @p stdDev */
 				[Persistent(name="stddev")] protected string rawStdDev;
+				/** The standard deviation of the values (not always used) */
 				protected double stdDev;
 			}
 
-			/** 
+			/** Specialization of ValueRange for orbital size parameter.
+			 * 
 			 * @todo I don't think that SizeRange is a subtype of ValueRange in the Liskov sense... check!
-=======
-				// For some reason, ConfigNode can't load a SizeRange unless SizeRange has access to these members -- even though ConfigNodes seem to completely ignore permissions in all other cases
-				/** The probability distribution from which the value is drawn */
-				[Persistent] protected Distribution dist;
-				/** The minimum allowed value (not always used) */
-				[Persistent] protected double min;
-				/** The maximum allowed value (not always used) */
-				[Persistent] protected double max;
-				/** The average value (not always used) */
-				[Persistent] protected double avg;
-				/** The standard deviation of the values (not always used) */
-				[Persistent] protected double stddev;
-			}
-
-			/** Specialization of ValueRange for orbital size parameter.
->>>>>>> bd6ea394
 			 */
 			private class SizeRange : ValueRange {
 				/** Assigns situation-specific default values to the ValueRange
@@ -583,7 +568,6 @@
 					return type;
 				}
 
-<<<<<<< HEAD
 				/** Ensures that any abstract entries in the config file are properly interpreted
 				 * 
 				 * @pre @p this.rawMin, @p this.rawMax, @p this.rawAvg, and @p this.rawStdDev contain a 
@@ -663,23 +647,16 @@
 					"Resonance\\(\\s*(?<planet>.+)\\s*,\\s*(?<m>\\d+)\\s*:\\s*(?<n>\\d+)\\s*\\)", 
 					RegexOptions.IgnoreCase);
 
-				/** Defines the parametrization of orbit size that is used
-				 */
-=======
 				/** Defines the parametrization of orbit size that is used */
->>>>>>> bd6ea394
 				internal enum SizeType {SemimajorAxis, Periapsis, Apoapsis};
 
 				/** The type of parameter describing the orbit */
 				[Persistent] private SizeType type;
 			}
 
-<<<<<<< HEAD
-			/** 
+			/** Specialization of ValueRange for orbital phase parameter.
+			 * 
 			 * @todo I don't think that PhaseRange is a subtype of ValueRange in the Liskov sense... check!
-=======
-			/** Specialization of ValueRange for orbital phase parameter.
->>>>>>> bd6ea394
 			 */
 			private class PhaseRange : ValueRange {
 				/** Assigns situation-specific default values to the ValueRange
